--- conflicted
+++ resolved
@@ -64,8 +64,7 @@
 
         # Load metadata first to get expected hash
         with open(self.metadata_path, "r") as f:
-<<<<<<< HEAD
-            self.metadata = json.load(f)
+            self.metadata = cast(Dict[str, Any], json.load(f))
 
         # Verify model file integrity if hash is present
         expected_hash = self.metadata.get("model_hash")
@@ -87,9 +86,6 @@
         # nosemgrep: unsafe-pickle-deserialization
         self.model = joblib.load(self.model_path)
 
-=======
-            self.metadata = cast(Dict[str, Any], json.load(f))
->>>>>>> 6d5bd88e
         self.classes = self.metadata["classes"]
 
     def predict(self, features: List[float]) -> Tuple[str, float, Dict[str, float]]:
